--- conflicted
+++ resolved
@@ -1,10 +1,6 @@
 {
 	"name": "vscode-winsta11er-build",
 	"dependencies": {
-<<<<<<< HEAD
-		"tmp": "0.2.3"
-=======
 		"tmp": "0.2.1"
->>>>>>> bc1fb78f
 	}
 }